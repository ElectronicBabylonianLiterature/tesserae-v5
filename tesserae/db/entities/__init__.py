--- conflicted
+++ resolved
@@ -5,11 +5,8 @@
 from .match_set import MatchSet
 from .text import Text
 from .unit import Unit
-<<<<<<< HEAD
+from .token import Token
 from .swlist import StopwordsList
-=======
-from .token import Token
->>>>>>> c429116c
 
 entity_map = {}
 entity_map[FeatureSet.collection] = FeatureSet
